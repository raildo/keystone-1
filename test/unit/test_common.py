# vim: tabstop=4 shiftwidth=4 softtabstop=4
# Copyright (c) 2010-2011 OpenStack, LLC.
#
# Licensed under the Apache License, Version 2.0 (the "License");
# you may not use this file except in compliance with the License.
# You may obtain a copy of the License at
#
#    http://www.apache.org/licenses/LICENSE-2.0
#
# Unless required by applicable law or agreed to in writing, software
# distributed under the License is distributed on an "AS IS" BASIS,
# WITHOUT WARRANTIES OR CONDITIONS OF ANY KIND, either express or
# implied.
# See the License for the specific language governing permissions and
# limitations under the License.


import httplib2
import json
from lxml import etree
import os
import sys
sys.path.append(os.path.abspath(os.path.join(os.path.abspath(__file__),
                                '..', '..', '..', '..', 'keystone')))
import unittest

URL = 'http://localhost:8081/v2.0/'
URLv1 = 'http://localhost:8081/v1.0/'

def get_token(user, pswd, tenant_id, kind=''):
    header = httplib2.Http(".cache")
    url = '%stokens' % URL

    if not tenant_id:
        body = {"passwordCredentials": {"username": user,
                                        "password": pswd}}
    else:
        body = {"passwordCredentials": {"username": user,
                                        "password": pswd,
                                        "tenantId": tenant_id}}

    resp, content = header.request(url, "POST", body=json.dumps(body),
                              headers={"Content-Type": "application/json"})

    if int(resp['status']) == 200:
        content = json.loads(content)
        token = str(content['auth']['token']['id'])
    else:
        token = None
    if kind == 'token':
        return token
    else:
        return (resp, content)


def get_token_legacy(user, pswd, kind=''):
    header = httplib2.Http(".cache")
    url = URLv1
    resp, content = header.request(url, "GET", '',
                              headers={"Content-Type": "application/json",
                                       "X-Auth-User": user,
                                       "X-Auth-Key": pswd})

    if int(resp['status']) == 204:
        token = resp['x-auth-token']
    else:
        token = None
    if kind == 'token':
        return token
    else:
        return (resp, content)


def delete_token(token, auth_token):
    header = httplib2.Http(".cache")
    url = '%stoken/%s' % (URL, token)
    resp, content = header.request(url, "DELETE", body='',
                              headers={"Content-Type": "application/json",
                                       "X-Auth-Token": auth_token})
    return (resp, content)


def create_tenant(tenantid, auth_token):
    header = httplib2.Http(".cache")

    url = '%stenants' % (URL)
    body = {"tenant": {"id": tenantid,
                       "description": "A description ...",
                       "enabled": True}}
    resp, content = header.request(url, "POST", body=json.dumps(body),
                              headers={"Content-Type": "application/json",
                                       "X-Auth-Token": auth_token})
    return (resp, content)


def create_tenant_group(groupid, tenantid, auth_token):
    header = httplib2.Http(".cache")

    url = '%stenants/%s/groups' % (URL, tenantid)
    body = {"group": {"id": groupid,
                       "description": "A description ..."}}
    resp, content = header.request(url, "POST", body=json.dumps(body),
                              headers={"Content-Type": "application/json",
                                       "X-Auth-Token": auth_token})
    return (resp, content)


def delete_tenant(tenantid, auth_token):
    header = httplib2.Http(".cache")
    url = '%stenants/%s' % (URL, tenantid)
    resp, content = header.request(url, "DELETE", body='{}',
                              headers={"Content-Type": "application/json",
                                       "X-Auth-Token": auth_token})
    return resp


def delete_tenant_group(groupid, tenantid, auth_token):
    header = httplib2.Http(".cache")
    url = '%stenants/%s/groups/%s' % (URL, tenantid, groupid)
    resp, content = header.request(url, "DELETE", body='{}',
                              headers={"Content-Type": "application/json",
                                       "X-Auth-Token": auth_token})
    return (resp, content)


def create_global_group(groupid, auth_token):
    header = httplib2.Http(".cache")

    url = '%sgroups' % (URL)
    body = {"group": {"id": groupid,
                       "description": "A description ..."}}
    resp, content = header.request(url, "POST", body=json.dumps(body),

                              headers={"Content-Type": "application/json",
                                       "X-Auth-Token": auth_token})
    return (resp, content)


def create_global_group_xml(groupid, auth_token):
    header = httplib2.Http(".cache")
    url = '%sgroups' % (URL)
    body = '<?xml version="1.0" encoding="UTF-8"?>\
            <group xmlns="http://docs.openstack.org/identity/api/v2.0" \
            id="%s"><description>A Description of the group</description>\
                    </group>' % groupid
    resp, content = header.request(url, "POST", body=body,
                              headers={"Content-Type": "application/xml",
                                       "X-Auth-Token": auth_token,
                                       "ACCEPT": "application/xml"})
    return (resp, content)


def delete_global_group(groupid, auth_token):
    header = httplib2.Http(".cache")
    url = '%sgroups/%s' % (URL, groupid)
    resp, content = header.request(url, "DELETE", body='{}',
                              headers={"Content-Type": "application/json",
                                       "X-Auth-Token": auth_token})
    return (resp, content)


def delete_global_group_xml(groupid, auth_token):
    header = httplib2.Http(".cache")
    url = '%sgroups/%s' % (URL, groupid)
    resp, content = header.request(url, "DELETE", body='',
                              headers={"Content-Type": "application/xml",
                                       "X-Auth-Token": auth_token,
                                       "ACCEPT": "application/xml"})
    return (resp, content)


def get_token_xml(user, pswd, tenant_id, type=''):
        header = httplib2.Http(".cache")
        url = '%stokens' % URL
        # to test multi token, removing below code
        """if tenant_id:
            body = '<?xml version="1.0" encoding="UTF-8"?> \
                    <passwordCredentials \
                    xmlns="http://docs.openstack.org/identity/api/v2.0" \
                    password="%s" username="%s" \
                    tenantId="%s"/> ' % (pswd, user, tenant_id)
        else:
            body = '<?xml version="1.0" encoding="UTF-8"?> \
                    <passwordCredentials \
                    xmlns="http://docs.openstack.org/identity/api/v2.0" \
                    password="%s" username="%s" /> ' % (pswd, user)"""
        # adding code ie., body
        body = '<?xml version="1.0" encoding="UTF-8"?> \
                    <passwordCredentials \
                    xmlns="http://docs.openstack.org/identity/api/v2.0" \
                    password="%s" username="%s" \
                    tenantId="%s"/> ' % (pswd, user, tenant_id)
        resp, content = header.request(url, "POST", body=body,
                                  headers={"Content-Type": "application/xml",
                                         "ACCEPT": "application/xml"})
        if int(resp['status']) == 200:
            dom = etree.fromstring(content)
            root = dom.find("{http://docs.openstack.org/" \
                            "identity/api/v2.0}token")
            token_root = root.attrib
            token = str(token_root['id'])
        else:
            token = None

        if type == 'token':
            return token
        else:
            return (resp, content)


def delete_token_xml(token, auth_token):
    header = httplib2.Http(".cache")
    url = '%stoken/%s' % (URL, token)
    resp, content = header.request(url, "DELETE", body='',
                              headers={"Content-Type": "application/xml",
                                       "X-Auth-Token": auth_token,
                                       "ACCEPT": "application/xml"})
    return (resp, content)


def create_tenant_xml(tenantid, auth_token):
    header = httplib2.Http(".cache")
    url = '%stenants' % (URL)
    body = '<?xml version="1.0" encoding="UTF-8"?> \
            <tenant xmlns="http://docs.openstack.org/identity/api/v2.0" \
            enabled="true" id="%s"> \
            <description>A description...</description> \
            </tenant>' % tenantid
    resp, content = header.request(url, "POST", body=body,
                              headers={"Content-Type": "application/xml",
                                       "X-Auth-Token": auth_token,
                                       "ACCEPT": "application/xml"})
    return (resp, content)


def create_tenant_group_xml(groupid, tenantid, auth_token):
    header = httplib2.Http(".cache")
    url = '%stenants/%s/groups' % (URL, tenantid)
    body = '<?xml version="1.0" encoding="UTF-8"?> \
            <group xmlns="http://docs.openstack.org/identity/api/v2.0" \
             id="%s"> \
            <description>A description...</description> \
            </group>' % groupid
    resp, content = header.request(url, "POST", body=body,
                              headers={"Content-Type": "application/xml",
                                       "X-Auth-Token": auth_token,
                                       "ACCEPT": "application/xml"})
    return (resp, content)


def delete_tenant_xml(tenantid, auth_token):
    header = httplib2.Http(".cache")
    url = '%stenants/%s' % (URL, tenantid)
    resp, content = header.request(url, "DELETE", body='',
                              headers={"Content-Type": "application/xml",
                                       "X-Auth-Token": auth_token,
                                       "ACCEPT": "application/xml"})

    return resp


def delete_tenant_group_xml(groupid, tenantid, auth_token):
    header = httplib2.Http(".cache")
    url = '%stenant/%s/groups/%s' % (URL, tenantid, groupid)
    resp, content = header.request(url, "DELETE", body='',
                              headers={"Content-Type": "application/xml",
                                       "X-Auth-Token": auth_token,
                                       "ACCEPT": "application/xml"})
    return (resp, content)


def create_user(tenantid, userid, auth_token, email=None):
    header = httplib2.Http(".cache")
    url = '%stenants/%s/users' % (URL, tenantid)
    if email is not None:
        email_id = email
    else:
        email_id = "%s@rackspace.com" % userid
    body = {"user": {"password": "secrete",
                     "id": userid,
                     "tenantId": tenantid,
                     "email": "%s" % email_id,
                     "enabled": True}}
    resp, content = header.request(url, "POST", body=json.dumps(body),
                              headers={"Content-Type": "application/json",
                                       "X-Auth-Token": auth_token})
    return (resp, content)


def delete_user(tenant, userid, auth_token):
    header = httplib2.Http(".cache")
    url = '%stenants/%s/users/%s' % (URL, tenant, userid)
    resp, content = header.request(url, "DELETE", body='{}',
                              headers={"Content-Type": "application/json",
                                       "X-Auth-Token": auth_token})
    return resp


def create_user_xml(tenantid, userid, auth_token, email=None):
    header = httplib2.Http(".cache")
    url = '%stenants/%s/users' % (URL, tenantid)
    if email is not None:
        email_id = email
    else:
        email_id = userid
    body = '<?xml version="1.0" encoding="UTF-8"?> \
            <user xmlns="http://docs.openstack.org/identity/api/v2.0" \
            email="%s" \
            tenantId="%s" id="%s" \
            enabled="true" password="secrete"/>' % (email_id, tenantid, userid)
    resp, content = header.request(url, "POST", body=body,
                              headers={"Content-Type": "application/xml",
                                       "X-Auth-Token": auth_token,
                                       "ACCEPT": "application/xml"})
    return (resp, content)


"""def delete_user(tenant, userid, auth_token):
    h = httplib2.Http(".cache")
    url = '%stenants/%s/users/%s' % (URL, tenant, userid)

    resp, content = h.request(url, "DELETE", body='{}',
                              headers={"Content-Type": "application/json",
                                       "X-Auth-Token": auth_token})
    return resp"""


def delete_user_xml(tenantid, userid, auth_token):
    header = httplib2.Http(".cache")
    url = '%stenants/%s/users/%s' % (URL, tenantid, userid)
    resp, content = header.request(url, "DELETE", body='',
                              headers={"Content-Type": "application/xml",
                                       "X-Auth-Token": auth_token,
                                       "ACCEPT": "application/xml"})
    return resp


def add_user_json(tenantid, userid, auth_token):
    header = httplib2.Http(".cache")
    url = '%stenants/%s/users/%s/add' % (URL, tenantid, userid)
    resp, content = header.request(url, "PUT", body='{}',
                              headers={"Content-Type": "application/json",
                                       "X-Auth-Token": auth_token})
    return (resp, content)

def add_user_xml(tenantid, userid, auth_token):
    header = httplib2.Http(".cache")
    url = '%stenants/%s/users/%s/add' % (URL, tenantid, userid)
    resp, content = header.request(url, "PUT", body='{}',
                              headers={"Content-Type": "application/xml",
                                       "X-Auth-Token": auth_token,
                                       "ACCEPT": "application/xml"})
    return (resp, content)

def add_user_json(tenantid, userid, auth_token):
    header = httplib2.Http(".cache")
    url = '%stenants/%s/users/' % (URL, tenantid)
    resp, content = header.request(url, "POST", body='{}',
                              headers={"Content-Type": "application/json",
                                       "X-Auth-Token": auth_token})
    return (resp, content)


def add_user_xml(tenantid, userid, auth_token):
    header = httplib2.Http(".cache")
    url = '%stenants/%s/users/%s/add' % (URL, tenantid, userid)
    resp, content = header.request(url, "PUT", body='{}',
                              headers={"Content-Type": "application/xml",
                                       "X-Auth-Token": auth_token,
                                       "ACCEPT": "application/xml"})
    return (resp, content)


def user_update_json(tenant_id, user_id, auth_token, email=None):
    h = httplib2.Http(".cache")
    url = '%stenants/%s/users/%s' % (URL, tenant_id, user_id)
    if email is None:
        new_email = "updatedjoeuser@rackspace.com"
    else:
        new_email = email
    data = '{"user": { "email": "%s"}}' % (new_email)
    resp, content = h.request(url, "PUT", body=data,
                              headers={"Content-Type": "application/json",
                                       "X-Auth-Token": auth_token})
    return (resp, content)


def user_update_xml(tenant_id, user_id, auth_token, email=None):
    h = httplib2.Http(".cache")
    url = '%stenants/%s/users/%s' % (URL, tenant_id, user_id)
    if email is None:
        new_email = "updatedjoeuser@rackspace.com"
    else:
        new_email = email
    data = '<?xml version="1.0" encoding="UTF-8"?> \
            <user xmlns="http://docs.openstack.org/identity/api/v2.0" \
            email="%s" />' % (new_email)
    resp, content = h.request(url, "PUT", body=data,
                              headers={"Content-Type": "application/xml",
                                       "X-Auth-Token": auth_token,
                                       "ACCEPT": "application/xml"})
    return (resp, content)


def user_get_json(tenant_id, user_id, auth_token):
    h = httplib2.Http(".cache")
    url = '%stenants/%s/users/%s' % (URL, tenant_id, user_id)
    #test for Content-Type = application/json
    resp, content = h.request(url, "GET", body='{}',
                              headers={"Content-Type": "application/json",
                                       "X-Auth-Token": auth_token})
    return (resp, content)


def user_password_json(tenant_id, user_id, auth_token):
    h = httplib2.Http(".cache")
    url = '%stenants/%s/users/%s/password' % (URL, tenant_id, user_id)
    data = '{"user": { "password": "p@ssword"}}'
    resp, content = h.request(url, "PUT", body=data,
                              headers={"Content-Type": "application/json",
                                       "X-Auth-Token": auth_token})
    return (resp, content)


def user_password_xml(tenant_id, user_id, auth_token):
    h = httplib2.Http(".cache")
    url = '%stenants/%s/users/%s/password' % (URL, tenant_id, user_id)
    data = '<?xml version="1.0" encoding="UTF-8"?> \
            <user xmlns="http://docs.openstack.org/identity/api/v2.0" \
            password="p@ssword" />'
    resp, content = h.request(url, "PUT", body=data,
                              headers={"Content-Type": "application/xml",
                                       "X-Auth-Token": auth_token,
                                       "ACCEPT": "application/xml"})
    return (resp, content)


def user_enabled_json(tenant_id, user_id, auth_token):
    h = httplib2.Http(".cache")
    url = '%stenants/%s/users/%s/enabled' % (URL, tenant_id, user_id)
    data = {"user": {"enabled": True}}
    resp, content = h.request(url, "PUT", body=json.dumps(data),
                              headers={"Content-Type": "application/json",
                                       "X-Auth-Token": auth_token})
    return (resp, content)


def user_enabled_xml(tenant_id, user_id, auth_token):
    h = httplib2.Http(".cache")
    url = '%stenants/%s/users/%s/enabled' % (URL, tenant_id, user_id)
    data = '<?xml version="1.0" encoding="UTF-8"?> \
            <user xmlns="http://docs.openstack.org/identity/api/v2.0" \
            enabled="true" />'
    resp, content = h.request(url, "PUT", body=data,
                              headers={"Content-Type": "application/xml",
                                       "X-Auth-Token": auth_token,
                                       "ACCEPT": "application/xml"})
    return (resp, content)


def user_get_xml(tenant_id, user_id, auth_token):
    h = httplib2.Http(".cache")
    url = '%stenants/%s/users/%s' % (URL, tenant_id, user_id)
    resp, content = h.request(url, "GET", body='{}',
                              headers={"Content-Type": "application/xml",
                                       "X-Auth-Token": auth_token,
                                       "ACCEPT": "application/xml"})
    return (resp, content)


def users_get_json(tenant_id, auth_token):
    h = httplib2.Http(".cache")
    url = '%stenants/%s/users' % (URL, tenant_id)
    resp, content = h.request(url, "GET", body='{}',
                              headers={"Content-Type": "application/json",
                                       "X-Auth-Token": auth_token})
    return (resp, content)


def users_get_xml(tenant_id, auth_token):
    h = httplib2.Http(".cache")
    url = '%stenants/%s/users' % (URL, tenant_id)
    resp, content = h.request(url, "GET", body='{}',
                              headers={"Content-Type": "application/xml",
                                       "X-Auth-Token": auth_token,
                                       "ACCEPT": "application/xml"})
    return (resp, content)


def users_group_get_json(tenant_id, user_id, auth_token):
    h = httplib2.Http(".cache")
    url = '%stenants/%s/users/%s/groups' % (URL, tenant_id, user_id)
    resp, content = h.request(url, "GET", body='{}',
                              headers={"Content-Type": "application/json",
                                       "X-Auth-Token": auth_token})
    return (resp, content)


def users_group_get_xml(tenant_id, user_id, auth_token):
    h = httplib2.Http(".cache")
    url = '%stenants/%s/users/%s/groups' % (URL, tenant_id, user_id)
    resp, content = h.request(url, "GET", body='{}',
                              headers={"Content-Type": "application/xml",
                                       "X-Auth-Token": auth_token,
                                       "ACCEPT": "application/xml"})
    return (resp, content)


def add_user_tenant_group(tenantid, groupid, userid, auth_token):
    header = httplib2.Http(".cache")
    url = '%stenants/%s/groups/%s/users/%s' % (URL, tenantid, groupid, userid)

    resp, content = header.request(url, "PUT", body='',
                              headers={"Content-Type": "application/json",
                                       "X-Auth-Token": auth_token})
    return (resp, content)


def add_user_tenant_group_xml(tenantid, groupid, userid, auth_token):
    header = httplib2.Http(".cache")
    url = '%stenants/%s/groups/%s/users/%s' % (URL, tenantid, groupid, userid)

    resp, content = header.request(url, "PUT", body='',
                              headers={"Content-Type": "application/xml",
                                       "X-Auth-Token": auth_token,
                                       "ACCEPT": "application/xml"})
    return (resp, content)


def delete_user_tenant_group(tenantid, groupid, userid, auth_token):
    header = httplib2.Http(".cache")
    url = '%stenants/%s/groups/%s/users/%s' % (URL, tenantid, groupid, userid)

    resp, content = header.request(url, "DELETE", body='',
                              headers={"Content-Type": "application/json",
                                       "X-Auth-Token": auth_token})
    return (resp, content)


def delete_user_tenant_group_xml(tenantid, groupid, userid, auth_token):
    header = httplib2.Http(".cache")
    url = '%stenants/%s/groups/%s/users/%s' % (URL, tenantid, groupid, userid)

    resp, content = header.request(url, "DELETE", body='',
                              headers={"Content-Type": "application/xml",
                                       "X-Auth-Token": auth_token,
                                       "ACCEPT": "application/xml"})
    return (resp, content)


def get_user_tenant_group(tenantid, groupid, auth_token):
    header = httplib2.Http(".cache")
    url = '%stenants/%s/groups/%s/users' % (URL, tenantid, groupid)

    resp, content = header.request(url, "GET", body='',
                              headers={"Content-Type": "application/json",
                                       "X-Auth-Token": auth_token})
    return (resp, content)


def get_user_tenant_group_xml(tenantid, groupid, auth_token):
    header = httplib2.Http(".cache")
    url = '%stenants/%s/groups/%s/users' % (URL, tenantid, groupid)

    resp, content = header.request(url, "GET", body='',
                              headers={"Content-Type": "application/xml",
                                       "X-Auth-Token": auth_token,
                                       "ACCEPT": "application/xml"})
    return (resp, content)


def add_user_global_group(groupid, userid, auth_token):
    header = httplib2.Http(".cache")
    url = '%sgroups/%s/users/%s' % (URL, groupid, userid)

    resp, content = header.request(url, "PUT", body='',
                              headers={"Content-Type": "application/json",
                                       "X-Auth-Token": auth_token})
    return (resp, content)


def add_user_global_group_xml(groupid, userid, auth_token):
    header = httplib2.Http(".cache")
    url = '%sgroups/%s/users/%s' % (URL, groupid, userid)

    resp, content = header.request(url, "PUT", body='',
                              headers={"Content-Type": "application/xml",
                                       "X-Auth-Token": auth_token,
                                       "ACCEPT": "application/xml"})
    return (resp, content)


def delete_user_global_group(groupid, userid, auth_token):
    header = httplib2.Http(".cache")
    url = '%sgroups/%s/users/%s' % (URL, groupid, userid)

    resp, content = header.request(url, "DELETE", body='',
                              headers={"Content-Type": "application/json",
                                       "X-Auth-Token": auth_token})
    return (resp, content)


def delete_user_global_group_xml(groupid, userid, auth_token):
    header = httplib2.Http(".cache")
    url = '%sgroups/%s/users/%s' % (URL, groupid, userid)

    resp, content = header.request(url, "DELETE", body='',
                              headers={"Content-Type": "application/xml",
                                       "X-Auth-Token": auth_token,
                                       "ACCEPT": "application/xml"})
    return (resp, content)


def get_user_global_group(groupid, auth_token):
    header = httplib2.Http(".cache")
    url = '%sgroups/%s/users' % (URL, groupid)

    resp, content = header.request(url, "GET", body='',
                              headers={"Content-Type": "application/json",
                                       "X-Auth-Token": auth_token})

    return (resp, content)


def get_userid():
    return 'test_user11'


def get_password():
    return 'secrete'


def get_email():
    return 'joetest@rackspace.com'


def get_user_global_group_xml(groupid, auth_token):
    header = httplib2.Http(".cache")
    url = '%sgroups/%s/users' % (URL, groupid)

    resp, content = header.request(url, "GET", body='',
                              headers={"Content-Type": "application/xml",
                                       "X-Auth-Token": auth_token,
                                       "ACCEPT": "application/xml"})
    return (resp, content)


def get_tenant():
    return '1234'


def get_another_tenant():
    return '4321'


def get_user():
    return 'test_user'


def get_userdisabled():
    return 'disabled'


def get_auth_token():
    return '999888777666'


def get_exp_auth_token():
    return '000999'


def get_none_token():
    return ''


def get_non_existing_token():
    return 'invalid_token'


def get_disabled_token():
    return '999888777'


def content_type(resp):
    return resp['content-type'].split(';')[0]


def get_global_tenant():
    return 'GlobalTenant'


def handle_user_resp(self, content, respvalue, resptype):
    if respvalue == 200:
        if resptype == 'application/json':
            content = json.loads(content)
            if 'tenantId' in content['user']:
                self.tenant = content['user']['tenantId']
            self.userid = content['user']['id']
        if resptype == 'application/xml':
            content = etree.fromstring(content)
            self.tenant = content.get("tenantId")
            self.id = content.get("id")
    if respvalue == 500:
        self.fail('Identity Fault')
    elif respvalue == 503:
        self.fail('Service Not Available')

def create_role(roleid, auth_token):
    header = httplib2.Http(".cache")

    url = '%sroles' % (URL)
    body = {"role": {"id": roleid,
                       "description": "A description ..."}}
    resp, content = header.request(url, "POST", body=json.dumps(body),
                              headers={"Content-Type": "application/json",
                                       "X-Auth-Token": auth_token})
    return (resp, content)
    
def create_role_ref(user_id, role_id, tenant_id, auth_token):
    header = httplib2.Http(".cache")

    url = '%susers/%s/roleRefs' % (URL, user_id)
    body = {"roleRef": {"tenantId": tenant_id,
                       "roleId": role_id}}
    resp, content = header.request(url, "POST", body=json.dumps(body),
                              headers={"Content-Type": "application/json",
                                       "X-Auth-Token": auth_token})
<<<<<<< HEAD
    print url, resp, content    
=======
>>>>>>> 316fa744
    return (resp, content)
    
def create_role_ref_xml(user_id, role_id, tenant_id, auth_token):
    header = httplib2.Http(".cache")
    url = '%susers/%s/roleRefs' % (URL, user_id)
    body = '<?xml version="1.0" encoding="UTF-8"?>\
            <roleRef xmlns="http://docs.openstack.org/identity/api/v2.0" \
            tenantId="%s" roleId="%s"/>\
                    ' % (tenant_id, role_id)
    resp, content = header.request(url, "POST", body=body,
                              headers={"Content-Type": "application/xml",
                                       "X-Auth-Token": auth_token,
                                       "ACCEPT": "application/xml"})
    return (resp, content)
    
def create_role_xml(role_id, auth_token):
    header = httplib2.Http(".cache")
    url = '%sroles' % (URL)
    body = '<?xml version="1.0" encoding="UTF-8"?>\
            <role xmlns="http://docs.openstack.org/identity/api/v2.0" \
            id="%s" description="A Description of the group"/>\
                    ' % role_id
    resp, content = header.request(url, "POST", body=body,
                              headers={"Content-Type": "application/xml",
                                       "X-Auth-Token": auth_token,
                                       "ACCEPT": "application/xml"})
    return (resp, content)
    
if __name__ == '__main__':
    unittest.main()<|MERGE_RESOLUTION|>--- conflicted
+++ resolved
@@ -725,10 +725,6 @@
     resp, content = header.request(url, "POST", body=json.dumps(body),
                               headers={"Content-Type": "application/json",
                                        "X-Auth-Token": auth_token})
-<<<<<<< HEAD
-    print url, resp, content    
-=======
->>>>>>> 316fa744
     return (resp, content)
     
 def create_role_ref_xml(user_id, role_id, tenant_id, auth_token):
